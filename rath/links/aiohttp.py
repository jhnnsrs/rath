from http import HTTPStatus
import json
from typing import Any, Dict, List

import aiohttp
from aiohttp.typedefs import JSONEncoder
from graphql import OperationType
<<<<<<< HEAD

from rath.json.encoders import dumps
=======
from pydantic import Field
>>>>>>> 2662ad72
from rath.operation import GraphQLException, GraphQLResult, Operation
from rath.links.base import AsyncTerminatingLink
from rath.links.errors import AuthenticationError
import logging

logger = logging.getLogger(__name__)


class AIOHttpLink(AsyncTerminatingLink):
    url: str
    auth_errors: List[HTTPStatus] = Field(
        default_factory=lambda: (HTTPStatus.FORBIDDEN,)
    )

    _session = None
    _json_encoder: JSONEncoder = dumps

    async def __aenter__(self) -> None:
        self._session = await aiohttp.ClientSession(
            json_serialize=self._json_encoder
        ).__aenter__()

    async def __aexit__(self, *args, **kwargs) -> None:
        await self._session.__aexit__(*args, **kwargs)

    async def aexecute(self, operation: Operation) -> GraphQLResult:
        payload = {"query": operation.document}

        if operation.node.operation == OperationType.SUBSCRIPTION:
            raise NotImplementedError(
                "Aiohttp Transport does not support subscriptions"
            )

        if len(operation.context.files.items()) > 0:
            payload["variables"] = operation.variables

            files = operation.context.files
            data = aiohttp.FormData()

            file_map = {str(i): [path] for i, path in enumerate(files)}

            # Enumerate the file streams
            # Will generate something like {'0': <_io.BufferedReader ...>}
            file_streams = {str(i): files[path] for i, path in enumerate(files)}
            operations_str = json.dumps(payload)

            data.add_field(
                "operations", operations_str, content_type="application/json"
            )
            file_map_str = json.dumps(file_map)
            data.add_field("map", file_map_str, content_type="application/json")

            for k, v in file_streams.items():
                data.add_field(
                    k,
                    v,
                    filename=getattr(v, "name", k),
                )

            post_kwargs: Dict[str, Any] = {"data": data}

        else:
            payload["variables"] = operation.variables
            post_kwargs = {"json": payload}

        async with self._session.post(
            self.url, headers=operation.context.headers, **post_kwargs
        ) as response:

            if response.status == HTTPStatus.OK:
                result = await response.json()

            if response.status in self.auth_errors:
                raise AuthenticationError(
                    f"Token Expired Error {operation.context.headers}"
                )

            json_response = await response.json()

            if "errors" in json_response:
                raise GraphQLException(
                    "\n".join([e["message"] for e in json_response["errors"]])
                )

            if "data" not in json_response:

                raise Exception(f"Response does not contain data {json_response}")

            yield GraphQLResult(data=json_response["data"])

    class Config:
        arbitrary_types_allowed = True
        underscore_attrs_are_private = True<|MERGE_RESOLUTION|>--- conflicted
+++ resolved
@@ -5,12 +5,8 @@
 import aiohttp
 from aiohttp.typedefs import JSONEncoder
 from graphql import OperationType
-<<<<<<< HEAD
-
 from rath.json.encoders import dumps
-=======
 from pydantic import Field
->>>>>>> 2662ad72
 from rath.operation import GraphQLException, GraphQLResult, Operation
 from rath.links.base import AsyncTerminatingLink
 from rath.links.errors import AuthenticationError
